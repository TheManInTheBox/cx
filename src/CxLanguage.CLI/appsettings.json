--- conflicted
+++ resolved
@@ -1,6 +1,5 @@
 {
   "AzureOpenAI": {
-<<<<<<< HEAD
     "Services": [
       {
         "Name": "EastUS",
@@ -55,13 +54,6 @@
       "AudioToText": "EastUS",
       "ImageToText": "EastUS"
     }
-=======
-    "Endpoint": "https://your-resource.openai.azure.com/",
-    "DeploymentName": "gpt-4.1-nano",
-    "ImageDeploymentName": "dall-e-3",
-    "ApiKey": "your-api-key-here",
-    "ApiVersion": "2024-10-21"
->>>>>>> c16e2b2b
   },
   "AzureComputerVision": {
     "Endpoint": "https://your-vision-resource.cognitiveservices.azure.com/",
